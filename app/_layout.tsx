--- conflicted
+++ resolved
@@ -63,13 +63,8 @@
                     const { pinName } = route.params as { pinName?: string };
                     return {
                       title: `${pinName ? `Forms of ${pinName}` : 'Forms'}`,
-<<<<<<< HEAD
-                      headerBackTitle: ' ',
-                      headerBackTitleVisible: true,
-=======
                       headerBackTitle: 'back',
                       headerBackTitleVisible: false,
->>>>>>> d1b36b15
                     };
                   }}
                 />
